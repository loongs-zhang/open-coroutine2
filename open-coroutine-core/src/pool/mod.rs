--- conflicted
+++ resolved
@@ -414,11 +414,7 @@
     }
 
     fn grow(&self, should_grow: bool) -> std::io::Result<()> {
-<<<<<<< HEAD
-        if !should_grow || self.is_empty() || self.get_running_size() >= self.get_max_size() {
-=======
         if !should_grow && self.is_empty() || self.get_running_size() >= self.get_max_size() {
->>>>>>> 905255ca
             return Ok(());
         }
         let create_time = open_coroutine_timer::now();
